--- conflicted
+++ resolved
@@ -7,18 +7,11 @@
  gnat, gnat-9,
 # This line is parsed by debian/rules.
  gprbuild (>= 2015-2),
-<<<<<<< HEAD
  libxmlada-sax9-dev,
  liblzmada2-dev,
- libaws19-dev
-=======
-# 2015-2 is compatible with gnat-7
- libxmlada-sax7-dev,
- liblzmada1-dev,
- libaws3.3.2.2-dev,
+ libaws19-dev,
 # pandoc requires texlive-fonts-extra for PDF
  pandoc, texlive-fonts-extra
->>>>>>> e1396bc3
 Standards-Version: 4.1.4
 Homepage: https://github.com/stcarrez/ada-util/
 Vcs-Git: https://github.com/stcarrez/ada-util.git -b debian-gnat-9
