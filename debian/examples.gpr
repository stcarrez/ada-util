with "config";
with "utilada";

project Examples is

   Mains := ("measures.adb", "properties.adb", "log.adb",
   "bundles.adb", "escape.adb", "encodes.adb", "popen.adb",
   "multipro.adb", "multipro_refs.adb", "date.adb",
   "csv_reader.adb", "launch.adb", "gperfhash.adb", "proplist.adb",
<<<<<<< HEAD
   "cut.adb", "xmi.adb", "serialize.adb", "json.adb",
   "encrypt.adb", "decrypt.adb", "csv_city.adb");
=======
   "cut.adb", "serialize.adb", "json.adb", "env.adb",
   "encrypt.adb", "decrypt.adb", "csv_city.adb", "realpath.adb",
   "rolling_file.adb", "copy.adb", "serialize_xml.adb", "jsonobj.adb",
   "sha256.adb", "jsonread.adb", "datasets.adb", "objcalc.adb",
   "genentities.adb");
>>>>>>> f65f9ba9

   for Main use Mains;

   case UtilAda.Has_Lzma is
      when "yes" =>
<<<<<<< HEAD
         Mains := Mains & ("compress.adb", "decompress.adb", "lzma_encrypt.adb", "lzma_decrypt.adb");
=======
         Mains := Mains & ("compress.adb", "decompress.adb", "lzma_encrypt.adb", "lzma_decrypt.adb",
                           "lzma_encrypt_b64.adb", "lzma_decrypt_b64.adb");

      when "no" =>
         null;

   end case;

   case UtilAda.Has_Xml is
      when "yes" =>
         Mains := Mains & ("xmi.adb");
>>>>>>> f65f9ba9
      when "no" =>
         null;

   end case;

   case UtilAda.Has_Curl is
      when "yes" =>
         Mains := Mains & ("wget.adb");

      when others =>
         null;

   end case;

   case UtilAda.Has_Aws is
      when "yes" =>
         for Main use Mains & ("facebook.adb");

      when others =>
         null;

   end case;

   for Source_Dirs use (".");

   for Object_Dir use "./" & Config'Object_Dir & "/obj";
   for Exec_Dir use "./" & Config'Exec_Dir & "/bin";

   package Binder renames Config.Binder;

   package Builder renames Config.Builder;

   package Compiler renames Config.Compiler;

   package Linker renames Config.Linker;

end Examples;<|MERGE_RESOLUTION|>--- conflicted
+++ resolved
@@ -7,24 +7,16 @@
    "bundles.adb", "escape.adb", "encodes.adb", "popen.adb",
    "multipro.adb", "multipro_refs.adb", "date.adb",
    "csv_reader.adb", "launch.adb", "gperfhash.adb", "proplist.adb",
-<<<<<<< HEAD
-   "cut.adb", "xmi.adb", "serialize.adb", "json.adb",
-   "encrypt.adb", "decrypt.adb", "csv_city.adb");
-=======
    "cut.adb", "serialize.adb", "json.adb", "env.adb",
    "encrypt.adb", "decrypt.adb", "csv_city.adb", "realpath.adb",
    "rolling_file.adb", "copy.adb", "serialize_xml.adb", "jsonobj.adb",
    "sha256.adb", "jsonread.adb", "datasets.adb", "objcalc.adb",
    "genentities.adb");
->>>>>>> f65f9ba9
 
    for Main use Mains;
 
    case UtilAda.Has_Lzma is
       when "yes" =>
-<<<<<<< HEAD
-         Mains := Mains & ("compress.adb", "decompress.adb", "lzma_encrypt.adb", "lzma_decrypt.adb");
-=======
          Mains := Mains & ("compress.adb", "decompress.adb", "lzma_encrypt.adb", "lzma_decrypt.adb",
                            "lzma_encrypt_b64.adb", "lzma_decrypt_b64.adb");
 
@@ -36,7 +28,6 @@
    case UtilAda.Has_Xml is
       when "yes" =>
          Mains := Mains & ("xmi.adb");
->>>>>>> f65f9ba9
       when "no" =>
          null;
 
